--- conflicted
+++ resolved
@@ -20,11 +20,7 @@
 bl_info = {
 	"name": "Motion Trail (update)",
 	"author": "Bart Crouch, Viktor_smg",
-<<<<<<< HEAD
-	"version": (0, 12, 0),
-=======
 	"version": (0, 13, 0),
->>>>>>> 1771389a
 	"blender": (3, 2, 0),
 	"location": "View3D > Toolbar > Motion Trail tab",
 	"warning": "Support for features not originally present is buggy; NO UNDO!!!",
@@ -1755,12 +1751,6 @@
 			context.window_manager.motion_trail.force_update = True
 			context.window_manager.motion_trail.backed_up_keyframes = False
 			bpy.ops.ed.undo_push(message="Confirmed Motion Trail drag")
-<<<<<<< HEAD
-		elif event.type == 'LEFTMOUSE' and event.value == 'PRESS' and not\
-		event.alt and not event.ctrl and not event.shift:
-			if eval("bpy.ops." + self.left_action + ".poll()"):
-				eval("bpy.ops." + self.left_action + "('INVOKE_DEFAULT')")
-=======
 			no_passthrough = True
 
 		elif event.type == deselect_always and event.value == 'PRESS' and \
@@ -1771,7 +1761,6 @@
 			self.active_timebead = False
 			self.active_frame = False
 			context.window_manager.motion_trail.handle_type_enabled = False
->>>>>>> 1771389a
 
 		if context.area:  # not available if other window-type is fullscreen
 			context.area.tag_redraw()
